<<<<<<< HEAD
<template>
    <div
        class="flex my-2 p-1 rounded"
        :class="{
            'bg-indigo-200': data.addType,
            'flex-row space-x-2 space-y-0': types.length === 1,
            'flex-col space-y-2 space-x-0': types.length > 1,
        }"
    >
        <add-control-component
            :crate-manager="props.crateManager"
            :types="types"
            :selected-type="data.addType"
            @add="add"
            @close="close"
        />

        <div v-if="addSimpleType" class="p-1 w-full">
            <text-component
                v-if="data.addType === 'Text'"
                :property="props.property"
                type="text"
                :definition="props.definition"
                @save:property="createProperty"
                :placeholder="$t('add_text')"
            />
            <text-component
                v-if="data.addType === 'TextArea'"
                :property="props.property"
                type="textarea"
                :definition="props.definition"
                @save:property="createProperty"
            />
            <text-component
                v-if="data.addType === 'Date' && 
                    (props.definition.granularity && 
                    props.definition.granularity !== 'YYYY-MM-DD')"
                :property="props.property"
                type="text"
                :definition="props.definition"
                @save:property="createProperty"
            />
            <text-component
                v-if="data.addType === 'DateTime' &&
                    ((props.definition.dateGranularity || 
                    props.definition.timeGranularity) &&  
                    props.definition.dateGranularity + ' ' + props.definition.timeGranularity !== 'YYYY-MM-DD hh.mm.ss')"
                :property="props.property"
                type="text"
                :definition="props.definition"
                @save:property="createProperty"
            />
            <date-component
                v-if="data.addType === 'Date' && 
                    !props.definition.granularity || props.definition.granularity === 'YYYY-MM-DD'"
                :property="props.property"
                @save:property="createProperty"
            />
            <date-time-component
                v-if="data.addType === 'DateTime' &&
                    (!props.definition.dateGranularity && 
                    !props.definition.timeGranularity) ||  
                    props.definition.dateGranularity + ' ' + props.definition.timeGranularity === 'YYYY-MM-DD hh.mm.ss'"
                :property="props.property"
                @save:property="createProperty"
            />
            <number-component
                v-if="['Number', 'Float', 'Integer'].includes(data.addType)"
                :property="props.property"
                :definition="props.definition"
                @save:property="createProperty"
            />
            <time-component
                v-if="data.addType === 'Time'"
                :property="props.property"
                @save:property="createProperty"
            />
            <select-component
                v-if="data.addType === 'Select'"
                :property="props.property"
                :definition="props.definition"
                @save:property="createProperty"
            />
            <url-component
                v-if="data.addType === 'URL'"
                :property="props.property"
                :definition="props.definition"
                @create:entity="createEntity"
            />
            <select-url-component
                v-if="data.addType === 'SelectURL'"
                :property="props.property"
                :definition="props.definition"
                @create:entity="createEntity"
            />
            <select-object-component
                v-if="data.addType === 'SelectObject'"
                :property="props.property"
                :definition="props.definition"
                @create:entity="createEntity"
            />
            <geo-component
                v-if="['Geo', 'GeoCoordinates', 'GeoShape'].includes(data.addType)"
                :crate-manager="props.crateManager"
                :property="props.property"
                @create:entity="createEntity"
                @link:entity="linkEntity"
            />
        </div>
        <div v-else class="p-1 w-full describo-property-type-entity">
            <div
                class="flex flex-row space-x-2 divide-y divide-gray-300 text-gray-600"
                v-if="data.addType"
            >
                <div class="w-full">
                    <div class="" v-if="data.addType === 'ANY'">
                        {{ $t("associate_any_prompt") }}
                    </div>
                    <div class="" v-if="data.addType !== 'ANY'">
                        {{ $t("associate_existing_prompt", { addType: data.localisedAddType }) }}
                    </div>
                    <autocomplete-component
                        :crate-manager="props.crateManager"
                        :type="data.addType"
                        @link:entity="linkEntity"
                        @create:entity="createEntity"
                    />
                </div>
            </div>
        </div>
    </div>
</template>

<script setup>
import AddControlComponent from "./AddControl.component.vue";
import TextComponent from "../primitives/Text.component.vue";
import DateComponent from "../primitives/Date.component.vue";
import DateTimeComponent from "../primitives/DateTime.component.vue";
import TimeComponent from "../primitives/Time.component.vue";
import NumberComponent from "../primitives/Number.component.vue";
import UrlComponent from "../primitives/Url.component.vue";
import SelectComponent from "../primitives/Select.component.vue";
import SelectUrlComponent from "../primitives/SelectUrl.component.vue";
import SelectObjectComponent from "../primitives/SelectObject.component.vue";
import GeoComponent from "../primitives/Geo.component.vue";
import AutocompleteComponent from "./AutoComplete.component.vue";
import { reactive, computed } from "vue";
import { $t } from "../i18n";

const props = defineProps({
    crateManager: {
        type: Object,
        required: true,
    },
    property: {
        type: String,
        required: true,
    },
    definition: {
        type: Object,
        required: true,
    },
    embedded: {
        type: Boolean,
        default: false,
    },
});
const $emit = defineEmits(["create:property", "create:entity", "link:entity"]);

const data = reactive({
    simpleTypes: [
        "Text",
        "TextArea",
        "Date",
        "DateTime",
        "Time",
        "Number",
        "Float",
        "Integer",
        "URL",
        "Value",
        "Select",
        "SelectURL",
        "SelectObject",
        "Geo",
        "GeoCoordinates",
        "GeoShape",
    ],
    addType: undefined,
    localisedAddType: undefined,
});

let types = computed(() => {
    if (!props.definition.type || props.definition.type === "Value") return "";
    return props.definition.type;
});
let addSimpleType = computed(() => {
    return data.simpleTypes.includes(data.addType);
});
function close() {
    data.addType = undefined;
    data.localisedAddType = undefined;
}
function add({ type }) {
    data.addType = type;
    data.localisedAddType = props.crateManager?.profileManager?.getTypeLabel(type);
}
function createProperty(data) {
    // console.debug("Add Component : emit(create:property)", data);
    $emit("create:property", data);
    close();
}
function createEntity(data) {
    // console.debug("Add Component : emit(create:entity)", { ...data, property: props.property });
    $emit("create:entity", { ...data, property: props.property });
    close();
}
function linkEntity(data) {
    // console.debug("Add Component : emit(link:entity)", { ...data, property: props.property });
    $emit("link:entity", { ...data, property: props.property });
    close();
}
</script>
=======
<template>
    <div
        class="flex my-2 p-1 rounded"
        :class="{
            'bg-indigo-200': data.addType,
            'flex-row space-x-2 space-y-0': types.length === 1,
            'flex-col space-y-2 space-x-0': types.length > 1,
        }"
    >
        <add-control-component
            :types="types"
            :selected-type="data.addType"
            @add="add"
            @close="close"
        />

        <div v-if="addSimpleType" class="p-1 w-full">
            <text-component
                v-if="data.addType === 'Text'"
                :property="props.property"
                type="text"
                @save:property="createProperty"
                :placeholder="$t('add_text')"
            />
            <text-component
                v-if="data.addType === 'TextArea'"
                :property="props.property"
                type="textarea"
                @save:property="createProperty"
            />
            <date-component
                v-if="data.addType === 'Date'"
                :property="props.property"
                @save:property="createProperty"
            />
            <date-time-component
                v-if="data.addType === 'DateTime'"
                :property="props.property"
                @save:property="createProperty"
            />
            <number-component
                v-if="['Number', 'Float', 'Integer'].includes(data.addType)"
                :property="props.property"
                @save:property="createProperty"
            />
            <time-component
                v-if="data.addType === 'Time'"
                :property="props.property"
                @save:property="createProperty"
            />
            <select-component
                v-if="data.addType === 'Select'"
                :property="props.property"
                :definition="props.definition"
                @save:property="createProperty"
            />
            <url-component
                v-if="data.addType === 'URL'"
                :property="props.property"
                :definition="props.definition"
                @create:entity="createEntity"
            />
            <select-url-component
                v-if="data.addType === 'SelectURL'"
                :property="props.property"
                :definition="props.definition"
                @create:entity="createEntity"
            />
            <select-object-component
                v-if="data.addType === 'SelectObject'"
                :property="props.property"
                :definition="props.definition"
                @create:entity="createEntity"
            />
            <geo-component
                v-if="['Geo', 'GeoCoordinates', 'GeoShape'].includes(data.addType)"
                :property="props.property"
                @create:entity="createEntity"
                @link:entity="linkEntity"
            />
        </div>
        <div v-else class="p-1 w-full describo-property-type-entity">
            <div
                class="flex flex-row space-x-2 divide-y divide-gray-300 text-gray-600"
                v-if="data.addType"
            >
                <div class="w-full">
                    <div class="" v-if="data.addType === 'ANY'">
                        {{ $t("associate_any_prompt") }}
                    </div>
                    <div class="" v-if="data.addType !== 'ANY'">
                        {{ $t("associate_existing_prompt", { addType: data.localisedAddType }) }}
                    </div>
                    <autocomplete-component
                        :type="data.addType"
                        @link:entity="linkEntity"
                        @create:entity="createEntity"
                    />
                </div>
            </div>
        </div>
    </div>
</template>

<script setup>
import AddControlComponent from "./AddControl.component.vue";
import TextComponent from "../primitives/Text.component.vue";
import DateComponent from "../primitives/Date.component.vue";
import DateTimeComponent from "../primitives/DateTime.component.vue";
import TimeComponent from "../primitives/Time.component.vue";
import NumberComponent from "../primitives/Number.component.vue";
import UrlComponent from "../primitives/Url.component.vue";
import SelectComponent from "../primitives/Select.component.vue";
import SelectUrlComponent from "../primitives/SelectUrl.component.vue";
import SelectObjectComponent from "../primitives/SelectObject.component.vue";
import GeoComponent from "../primitives/Geo.component.vue";
import AutocompleteComponent from "./AutoComplete.component.vue";
import { reactive, computed, inject } from "vue";
import { profileManagerKey } from "./keys.js";
import { $t } from "../i18n";
const pm = inject(profileManagerKey);

const props = defineProps({
    property: {
        type: String,
        required: true,
    },
    definition: {
        type: Object,
        required: true,
    },
    embedded: {
        type: Boolean,
        default: false,
    },
});
const $emit = defineEmits(["create:property", "create:entity", "link:entity"]);

const data = reactive({
    simpleTypes: [
        "Text",
        "TextArea",
        "Date",
        "DateTime",
        "Time",
        "Number",
        "Float",
        "Integer",
        "URL",
        "Value",
        "Select",
        "SelectURL",
        "SelectObject",
        "Geo",
        "GeoCoordinates",
        "GeoShape",
    ],
    addType: undefined,
    localisedAddType: undefined,
});

let types = computed(() => {
    if (!props.definition.type || props.definition.type === "Value") return "";
    return props.definition.type;
});
let addSimpleType = computed(() => {
    return data.simpleTypes.includes(data.addType);
});
function close() {
    data.addType = undefined;
    data.localisedAddType = undefined;
}
function add({ type }) {
    data.addType = type;
    data.localisedAddType = pm.value?.getTypeLabel(type);
}
function createProperty(data) {
    // console.debug("Add Component : emit(create:property)", data);
    $emit("create:property", { ...data, propertyId: props.definition.id });
    close();
}
function createEntity(data) {
    // console.debug("Add Component : emit(create:entity)", { ...data, property: props.property });
    $emit("create:entity", { ...data, property: props.property, propertyId: props.definition.id });
    close();
}
function linkEntity(data) {
    // console.debug("Add Component : emit(link:entity)", { ...data, property: props.property });
    $emit("link:entity", { ...data, property: props.property, propertyId: props.definition.id });
    close();
}
</script>
>>>>>>> db11a9ac
<|MERGE_RESOLUTION|>--- conflicted
+++ resolved
@@ -1,418 +1,221 @@
-<<<<<<< HEAD
-<template>
-    <div
-        class="flex my-2 p-1 rounded"
-        :class="{
-            'bg-indigo-200': data.addType,
-            'flex-row space-x-2 space-y-0': types.length === 1,
-            'flex-col space-y-2 space-x-0': types.length > 1,
-        }"
-    >
-        <add-control-component
-            :crate-manager="props.crateManager"
-            :types="types"
-            :selected-type="data.addType"
-            @add="add"
-            @close="close"
-        />
-
-        <div v-if="addSimpleType" class="p-1 w-full">
-            <text-component
-                v-if="data.addType === 'Text'"
-                :property="props.property"
-                type="text"
-                :definition="props.definition"
-                @save:property="createProperty"
-                :placeholder="$t('add_text')"
-            />
-            <text-component
-                v-if="data.addType === 'TextArea'"
-                :property="props.property"
-                type="textarea"
-                :definition="props.definition"
-                @save:property="createProperty"
-            />
-            <text-component
-                v-if="data.addType === 'Date' && 
-                    (props.definition.granularity && 
-                    props.definition.granularity !== 'YYYY-MM-DD')"
-                :property="props.property"
-                type="text"
-                :definition="props.definition"
-                @save:property="createProperty"
-            />
-            <text-component
-                v-if="data.addType === 'DateTime' &&
-                    ((props.definition.dateGranularity || 
-                    props.definition.timeGranularity) &&  
-                    props.definition.dateGranularity + ' ' + props.definition.timeGranularity !== 'YYYY-MM-DD hh.mm.ss')"
-                :property="props.property"
-                type="text"
-                :definition="props.definition"
-                @save:property="createProperty"
-            />
-            <date-component
-                v-if="data.addType === 'Date' && 
-                    !props.definition.granularity || props.definition.granularity === 'YYYY-MM-DD'"
-                :property="props.property"
-                @save:property="createProperty"
-            />
-            <date-time-component
-                v-if="data.addType === 'DateTime' &&
-                    (!props.definition.dateGranularity && 
-                    !props.definition.timeGranularity) ||  
-                    props.definition.dateGranularity + ' ' + props.definition.timeGranularity === 'YYYY-MM-DD hh.mm.ss'"
-                :property="props.property"
-                @save:property="createProperty"
-            />
-            <number-component
-                v-if="['Number', 'Float', 'Integer'].includes(data.addType)"
-                :property="props.property"
-                :definition="props.definition"
-                @save:property="createProperty"
-            />
-            <time-component
-                v-if="data.addType === 'Time'"
-                :property="props.property"
-                @save:property="createProperty"
-            />
-            <select-component
-                v-if="data.addType === 'Select'"
-                :property="props.property"
-                :definition="props.definition"
-                @save:property="createProperty"
-            />
-            <url-component
-                v-if="data.addType === 'URL'"
-                :property="props.property"
-                :definition="props.definition"
-                @create:entity="createEntity"
-            />
-            <select-url-component
-                v-if="data.addType === 'SelectURL'"
-                :property="props.property"
-                :definition="props.definition"
-                @create:entity="createEntity"
-            />
-            <select-object-component
-                v-if="data.addType === 'SelectObject'"
-                :property="props.property"
-                :definition="props.definition"
-                @create:entity="createEntity"
-            />
-            <geo-component
-                v-if="['Geo', 'GeoCoordinates', 'GeoShape'].includes(data.addType)"
-                :crate-manager="props.crateManager"
-                :property="props.property"
-                @create:entity="createEntity"
-                @link:entity="linkEntity"
-            />
-        </div>
-        <div v-else class="p-1 w-full describo-property-type-entity">
-            <div
-                class="flex flex-row space-x-2 divide-y divide-gray-300 text-gray-600"
-                v-if="data.addType"
-            >
-                <div class="w-full">
-                    <div class="" v-if="data.addType === 'ANY'">
-                        {{ $t("associate_any_prompt") }}
-                    </div>
-                    <div class="" v-if="data.addType !== 'ANY'">
-                        {{ $t("associate_existing_prompt", { addType: data.localisedAddType }) }}
-                    </div>
-                    <autocomplete-component
-                        :crate-manager="props.crateManager"
-                        :type="data.addType"
-                        @link:entity="linkEntity"
-                        @create:entity="createEntity"
-                    />
-                </div>
-            </div>
-        </div>
-    </div>
-</template>
-
-<script setup>
-import AddControlComponent from "./AddControl.component.vue";
-import TextComponent from "../primitives/Text.component.vue";
-import DateComponent from "../primitives/Date.component.vue";
-import DateTimeComponent from "../primitives/DateTime.component.vue";
-import TimeComponent from "../primitives/Time.component.vue";
-import NumberComponent from "../primitives/Number.component.vue";
-import UrlComponent from "../primitives/Url.component.vue";
-import SelectComponent from "../primitives/Select.component.vue";
-import SelectUrlComponent from "../primitives/SelectUrl.component.vue";
-import SelectObjectComponent from "../primitives/SelectObject.component.vue";
-import GeoComponent from "../primitives/Geo.component.vue";
-import AutocompleteComponent from "./AutoComplete.component.vue";
-import { reactive, computed } from "vue";
-import { $t } from "../i18n";
-
-const props = defineProps({
-    crateManager: {
-        type: Object,
-        required: true,
-    },
-    property: {
-        type: String,
-        required: true,
-    },
-    definition: {
-        type: Object,
-        required: true,
-    },
-    embedded: {
-        type: Boolean,
-        default: false,
-    },
-});
-const $emit = defineEmits(["create:property", "create:entity", "link:entity"]);
-
-const data = reactive({
-    simpleTypes: [
-        "Text",
-        "TextArea",
-        "Date",
-        "DateTime",
-        "Time",
-        "Number",
-        "Float",
-        "Integer",
-        "URL",
-        "Value",
-        "Select",
-        "SelectURL",
-        "SelectObject",
-        "Geo",
-        "GeoCoordinates",
-        "GeoShape",
-    ],
-    addType: undefined,
-    localisedAddType: undefined,
-});
-
-let types = computed(() => {
-    if (!props.definition.type || props.definition.type === "Value") return "";
-    return props.definition.type;
-});
-let addSimpleType = computed(() => {
-    return data.simpleTypes.includes(data.addType);
-});
-function close() {
-    data.addType = undefined;
-    data.localisedAddType = undefined;
-}
-function add({ type }) {
-    data.addType = type;
-    data.localisedAddType = props.crateManager?.profileManager?.getTypeLabel(type);
-}
-function createProperty(data) {
-    // console.debug("Add Component : emit(create:property)", data);
-    $emit("create:property", data);
-    close();
-}
-function createEntity(data) {
-    // console.debug("Add Component : emit(create:entity)", { ...data, property: props.property });
-    $emit("create:entity", { ...data, property: props.property });
-    close();
-}
-function linkEntity(data) {
-    // console.debug("Add Component : emit(link:entity)", { ...data, property: props.property });
-    $emit("link:entity", { ...data, property: props.property });
-    close();
-}
-</script>
-=======
-<template>
-    <div
-        class="flex my-2 p-1 rounded"
-        :class="{
-            'bg-indigo-200': data.addType,
-            'flex-row space-x-2 space-y-0': types.length === 1,
-            'flex-col space-y-2 space-x-0': types.length > 1,
-        }"
-    >
-        <add-control-component
-            :types="types"
-            :selected-type="data.addType"
-            @add="add"
-            @close="close"
-        />
-
-        <div v-if="addSimpleType" class="p-1 w-full">
-            <text-component
-                v-if="data.addType === 'Text'"
-                :property="props.property"
-                type="text"
-                @save:property="createProperty"
-                :placeholder="$t('add_text')"
-            />
-            <text-component
-                v-if="data.addType === 'TextArea'"
-                :property="props.property"
-                type="textarea"
-                @save:property="createProperty"
-            />
-            <date-component
-                v-if="data.addType === 'Date'"
-                :property="props.property"
-                @save:property="createProperty"
-            />
-            <date-time-component
-                v-if="data.addType === 'DateTime'"
-                :property="props.property"
-                @save:property="createProperty"
-            />
-            <number-component
-                v-if="['Number', 'Float', 'Integer'].includes(data.addType)"
-                :property="props.property"
-                @save:property="createProperty"
-            />
-            <time-component
-                v-if="data.addType === 'Time'"
-                :property="props.property"
-                @save:property="createProperty"
-            />
-            <select-component
-                v-if="data.addType === 'Select'"
-                :property="props.property"
-                :definition="props.definition"
-                @save:property="createProperty"
-            />
-            <url-component
-                v-if="data.addType === 'URL'"
-                :property="props.property"
-                :definition="props.definition"
-                @create:entity="createEntity"
-            />
-            <select-url-component
-                v-if="data.addType === 'SelectURL'"
-                :property="props.property"
-                :definition="props.definition"
-                @create:entity="createEntity"
-            />
-            <select-object-component
-                v-if="data.addType === 'SelectObject'"
-                :property="props.property"
-                :definition="props.definition"
-                @create:entity="createEntity"
-            />
-            <geo-component
-                v-if="['Geo', 'GeoCoordinates', 'GeoShape'].includes(data.addType)"
-                :property="props.property"
-                @create:entity="createEntity"
-                @link:entity="linkEntity"
-            />
-        </div>
-        <div v-else class="p-1 w-full describo-property-type-entity">
-            <div
-                class="flex flex-row space-x-2 divide-y divide-gray-300 text-gray-600"
-                v-if="data.addType"
-            >
-                <div class="w-full">
-                    <div class="" v-if="data.addType === 'ANY'">
-                        {{ $t("associate_any_prompt") }}
-                    </div>
-                    <div class="" v-if="data.addType !== 'ANY'">
-                        {{ $t("associate_existing_prompt", { addType: data.localisedAddType }) }}
-                    </div>
-                    <autocomplete-component
-                        :type="data.addType"
-                        @link:entity="linkEntity"
-                        @create:entity="createEntity"
-                    />
-                </div>
-            </div>
-        </div>
-    </div>
-</template>
-
-<script setup>
-import AddControlComponent from "./AddControl.component.vue";
-import TextComponent from "../primitives/Text.component.vue";
-import DateComponent from "../primitives/Date.component.vue";
-import DateTimeComponent from "../primitives/DateTime.component.vue";
-import TimeComponent from "../primitives/Time.component.vue";
-import NumberComponent from "../primitives/Number.component.vue";
-import UrlComponent from "../primitives/Url.component.vue";
-import SelectComponent from "../primitives/Select.component.vue";
-import SelectUrlComponent from "../primitives/SelectUrl.component.vue";
-import SelectObjectComponent from "../primitives/SelectObject.component.vue";
-import GeoComponent from "../primitives/Geo.component.vue";
-import AutocompleteComponent from "./AutoComplete.component.vue";
-import { reactive, computed, inject } from "vue";
-import { profileManagerKey } from "./keys.js";
-import { $t } from "../i18n";
-const pm = inject(profileManagerKey);
-
-const props = defineProps({
-    property: {
-        type: String,
-        required: true,
-    },
-    definition: {
-        type: Object,
-        required: true,
-    },
-    embedded: {
-        type: Boolean,
-        default: false,
-    },
-});
-const $emit = defineEmits(["create:property", "create:entity", "link:entity"]);
-
-const data = reactive({
-    simpleTypes: [
-        "Text",
-        "TextArea",
-        "Date",
-        "DateTime",
-        "Time",
-        "Number",
-        "Float",
-        "Integer",
-        "URL",
-        "Value",
-        "Select",
-        "SelectURL",
-        "SelectObject",
-        "Geo",
-        "GeoCoordinates",
-        "GeoShape",
-    ],
-    addType: undefined,
-    localisedAddType: undefined,
-});
-
-let types = computed(() => {
-    if (!props.definition.type || props.definition.type === "Value") return "";
-    return props.definition.type;
-});
-let addSimpleType = computed(() => {
-    return data.simpleTypes.includes(data.addType);
-});
-function close() {
-    data.addType = undefined;
-    data.localisedAddType = undefined;
-}
-function add({ type }) {
-    data.addType = type;
-    data.localisedAddType = pm.value?.getTypeLabel(type);
-}
-function createProperty(data) {
-    // console.debug("Add Component : emit(create:property)", data);
-    $emit("create:property", { ...data, propertyId: props.definition.id });
-    close();
-}
-function createEntity(data) {
-    // console.debug("Add Component : emit(create:entity)", { ...data, property: props.property });
-    $emit("create:entity", { ...data, property: props.property, propertyId: props.definition.id });
-    close();
-}
-function linkEntity(data) {
-    // console.debug("Add Component : emit(link:entity)", { ...data, property: props.property });
-    $emit("link:entity", { ...data, property: props.property, propertyId: props.definition.id });
-    close();
-}
-</script>
->>>>>>> db11a9ac
+<template>
+    <div
+        class="flex my-2 p-1 rounded"
+        :class="{
+            'bg-indigo-200': data.addType,
+            'flex-row space-x-2 space-y-0': types.length === 1,
+            'flex-col space-y-2 space-x-0': types.length > 1,
+        }"
+    >
+        <add-control-component
+            :crate-manager="props.crateManager"
+            :types="types"
+            :selected-type="data.addType"
+            @add="add"
+            @close="close"
+        />
+
+        <div v-if="addSimpleType" class="p-1 w-full">
+            <text-component
+                v-if="data.addType === 'Text'"
+                :property="props.property"
+                type="text"
+                :definition="props.definition"
+                @save:property="createProperty"
+                :placeholder="$t('add_text')"
+            />
+            <text-component
+                v-if="data.addType === 'TextArea'"
+                :property="props.property"
+                type="textarea"
+                :definition="props.definition"
+                @save:property="createProperty"
+            />
+            <text-component
+                v-if="data.addType === 'Date' && 
+                    (props.definition.granularity && 
+                    props.definition.granularity !== 'YYYY-MM-DD')"
+                :property="props.property"
+                type="text"
+                :definition="props.definition"
+                @save:property="createProperty"
+            />
+            <text-component
+                v-if="data.addType === 'DateTime' &&
+                    ((props.definition.dateGranularity || 
+                    props.definition.timeGranularity) &&  
+                    props.definition.dateGranularity + ' ' + props.definition.timeGranularity !== 'YYYY-MM-DD hh.mm.ss')"
+                :property="props.property"
+                type="text"
+                :definition="props.definition"
+                @save:property="createProperty"
+            />
+            <date-component
+                v-if="data.addType === 'Date' && 
+                    !props.definition.granularity || props.definition.granularity === 'YYYY-MM-DD'"
+                :property="props.property"
+                @save:property="createProperty"
+            />
+            <date-time-component
+                v-if="data.addType === 'DateTime' &&
+                    (!props.definition.dateGranularity && 
+                    !props.definition.timeGranularity) ||  
+                    props.definition.dateGranularity + ' ' + props.definition.timeGranularity === 'YYYY-MM-DD hh.mm.ss'"
+                :property="props.property"
+                @save:property="createProperty"
+            />
+            <number-component
+                v-if="['Number', 'Float', 'Integer'].includes(data.addType)"
+                :property="props.property"
+                :definition="props.definition"
+                @save:property="createProperty"
+            />
+            <time-component
+                v-if="data.addType === 'Time'"
+                :property="props.property"
+                @save:property="createProperty"
+            />
+            <select-component
+                v-if="data.addType === 'Select'"
+                :property="props.property"
+                :definition="props.definition"
+                @save:property="createProperty"
+            />
+            <url-component
+                v-if="data.addType === 'URL'"
+                :property="props.property"
+                :definition="props.definition"
+                @create:entity="createEntity"
+            />
+            <select-url-component
+                v-if="data.addType === 'SelectURL'"
+                :property="props.property"
+                :definition="props.definition"
+                @create:entity="createEntity"
+            />
+            <select-object-component
+                v-if="data.addType === 'SelectObject'"
+                :property="props.property"
+                :definition="props.definition"
+                @create:entity="createEntity"
+            />
+            <geo-component
+                v-if="['Geo', 'GeoCoordinates', 'GeoShape'].includes(data.addType)"
+                :crate-manager="props.crateManager"
+                :property="props.property"
+                @create:entity="createEntity"
+                @link:entity="linkEntity"
+            />
+        </div>
+        <div v-else class="p-1 w-full describo-property-type-entity">
+            <div
+                class="flex flex-row space-x-2 divide-y divide-gray-300 text-gray-600"
+                v-if="data.addType"
+            >
+                <div class="w-full">
+                    <div class="" v-if="data.addType === 'ANY'">
+                        {{ $t("associate_any_prompt") }}
+                    </div>
+                    <div class="" v-if="data.addType !== 'ANY'">
+                        {{ $t("associate_existing_prompt", { addType: data.localisedAddType }) }}
+                    </div>
+                    <autocomplete-component
+                        :crate-manager="props.crateManager"
+                        :type="data.addType"
+                        @link:entity="linkEntity"
+                        @create:entity="createEntity"
+                    />
+                </div>
+            </div>
+        </div>
+    </div>
+</template>
+
+<script setup>
+import AddControlComponent from "./AddControl.component.vue";
+import TextComponent from "../primitives/Text.component.vue";
+import DateComponent from "../primitives/Date.component.vue";
+import DateTimeComponent from "../primitives/DateTime.component.vue";
+import TimeComponent from "../primitives/Time.component.vue";
+import NumberComponent from "../primitives/Number.component.vue";
+import UrlComponent from "../primitives/Url.component.vue";
+import SelectComponent from "../primitives/Select.component.vue";
+import SelectUrlComponent from "../primitives/SelectUrl.component.vue";
+import SelectObjectComponent from "../primitives/SelectObject.component.vue";
+import GeoComponent from "../primitives/Geo.component.vue";
+import AutocompleteComponent from "./AutoComplete.component.vue";
+import { reactive, computed, inject } from "vue";
+import { profileManagerKey } from "./keys.js";
+import { $t } from "../i18n";
+const pm = inject(profileManagerKey);
+
+const props = defineProps({
+    property: {
+        type: String,
+        required: true,
+    },
+    definition: {
+        type: Object,
+        required: true,
+    },
+    embedded: {
+        type: Boolean,
+        default: false,
+    },
+});
+const $emit = defineEmits(["create:property", "create:entity", "link:entity"]);
+
+const data = reactive({
+    simpleTypes: [
+        "Text",
+        "TextArea",
+        "Date",
+        "DateTime",
+        "Time",
+        "Number",
+        "Float",
+        "Integer",
+        "URL",
+        "Value",
+        "Select",
+        "SelectURL",
+        "SelectObject",
+        "Geo",
+        "GeoCoordinates",
+        "GeoShape",
+    ],
+    addType: undefined,
+    localisedAddType: undefined,
+});
+
+let types = computed(() => {
+    if (!props.definition.type || props.definition.type === "Value") return "";
+    return props.definition.type;
+});
+let addSimpleType = computed(() => {
+    return data.simpleTypes.includes(data.addType);
+});
+function close() {
+    data.addType = undefined;
+    data.localisedAddType = undefined;
+}
+function add({ type }) {
+    data.addType = type;
+    data.localisedAddType = pm.value?.getTypeLabel(type);
+}
+function createProperty(data) {
+    // console.debug("Add Component : emit(create:property)", data);
+    $emit("create:property", { ...data, propertyId: props.definition.id });
+    close();
+}
+function createEntity(data) {
+    // console.debug("Add Component : emit(create:entity)", { ...data, property: props.property });
+    $emit("create:entity", { ...data, property: props.property, propertyId: props.definition.id });
+    close();
+}
+function linkEntity(data) {
+    // console.debug("Add Component : emit(link:entity)", { ...data, property: props.property });
+    $emit("link:entity", { ...data, property: props.property, propertyId: props.definition.id });
+    close();
+}
+</script>