<<<<<<< HEAD
<template>
    <div>
        <div v-if="configuration.readonly">
            <!-- Just render the value on screen (parse ISO dates for niceness though) -->
            <div v-if="isDateTime(props.data.value)">{{ parseISO(props.data.value) }}</div>
            <div v-else>{{ props.data.value }}</div>
        </div>
        <div v-if="!configuration.readonly">
            <!--  not readonly - try to load the relevant display component-->
            <value-component v-if="isValue()" :definition="props.definition.value" />
            <date-time-component
                v-else-if="isDateTime(props.data.value) &&
                    (!props.definition.dateGranularity || 
                    !props.definition.timeGranularity) || 
                    props.definition.dateGranularity + ' ' + props.definition.timeGranularity === 'YYYY-MM-DD hh.mm.ss'"
                :property="props.data.property"
                :value="props.data.value"
                @save:property="savePropertyValue"
            />
            <date-component
                v-else-if="isDate(props.data.value)&& 
                    !props.definition.granularity || props.definition.granularity === 'YYYY-MM-DD'"
                :property="props.data.property"
                :value="props.data.value"
                @save:property="savePropertyValue"
            />
            <text-component
                v-else-if="isDate(props.data.value) && 
                    (props.definition.granularity && 
                    props.definition.granularity !== 'YYYY-MM-DD')"
                :property="props.data.property"
                :value="props.data.value"
                :definition="props.definition"
                @save:property="savePropertyValue"
            />
            <text-component
                v-else-if="isDateTime(props.data.value) && 
                    ((props.definition.dateGranularity|| 
                    props.definition.timeGranularity) &&  
                    props.definition.dateGranularity + ' ' + props.definition.timeGranularity !== 'YYYY-MM-DD hh.mm.ss')" 
                :property="props.data.property"
                :value="props.data.value"
                :definition="props.definition"
                @save:property="savePropertyValue"
            />
            <time-component
                v-else-if="isTime(props.data.value)"
                :property="props.data.property"
                :value="props.data.value"
                @save:property="savePropertyValue"
            />
            <number-component
                v-else-if="isNumber(props.data.value)"
                :property="props.data.property"
                :value="props.data.value"
                :definition="props.definition"
                @save:property="savePropertyValue"
            />
            <select-component
                v-else-if="isSelect()"
                :property="props.data.property"
                :value="props.data.value"
                :definition="props.definition"
                @save:property="savePropertyValue"
            />
            <url-component
                v-else-if="isUrl(props.data.value)"
                :property="props.data.property"
                :value="props.data.value"
                @create:entity="createEntity"
            />
            <text-component
                v-else-if="isText(props.data.value)"
                :property="props.data.property"
                :value="props.data.value"
                :definition="props.definition"
                @save:property="savePropertyValue"
            />
        </div>
    </div>
</template>

<script setup>
import TextComponent from "../primitives/Text.component.vue";
import DateComponent from "../primitives/Date.component.vue";
import DateTimeComponent from "../primitives/DateTime.component.vue";
import TimeComponent from "../primitives/Time.component.vue";
import NumberComponent from "../primitives/Number.component.vue";
import ValueComponent from "../primitives/Value.component.vue";
import SelectComponent from "../primitives/Select.component.vue";
import UrlComponent from "../primitives/Url.component.vue";
import parseISO from "date-fns/esm/parseISO";
import validatorIsDate from "validator/es/lib/isDate";
import isDecimal from "validator/es/lib/isDecimal";
import isInt from "validator/es/lib/isInt";
import isFloat from "validator/es/lib/isFloat";
import isNumeric from "validator/es/lib/isNumeric";
import { computed, inject } from "vue";
import { isURL } from "../crate-manager.js";
import { configurationKey } from "./keys.js";
const configuration = inject(configurationKey);

const props = defineProps({
    crateManager: {
        type: Object,
        required: true,
    },
    data: {
        type: Object,
        required: true,
    },
    definition: {
        type: Object,
        required: true,
    },
});
const $emit = defineEmits(["save:property", "update:property", "create:entity"]);
// let type = computed(() => {
//     console.log(props.definition);
//     return props?.definition?.type?.[0].toLowerCase();
// });
async function savePropertyValue(data) {
    if (!data.idx) {
        data = { ...data, property: props.data.property, idx: props.data.idx };
    }
    $emit("save:property", data);
}
function createEntity(data) {
    $emit("create:entity", data);
}
function isDate(string) {
    const date = parseISO(string);
    return validatorIsDate(date) && definitionIncludes("Date");
}
function isDateTime(string) {
    const date = parseISO(string);
    return validatorIsDate(date) && definitionIncludes("DateTime");
}
function isTime(string) {
    string = string + "";
    return (string.match(/^([0-9]|0[0-9]|1[0-9]|2[0-3]):[0-5][0-9]:[0-5][0-9]$/) ||
        string.match(/^([0-9]|0[0-9]|1[0-9]|2[0-3]):[0-5][0-9]$/)) &&
        (definitionIncludes("DateTime") || definitionIncludes("Time"))
        ? true
        : false;
}
function isText(string) {
    if (
        !isDate(string) &&
        !isDateTime(string) &&
        !isTime(string) &&
        !isNumber(string) &&
        !isUrl(string) &&
        !isSelect() &&
        !isValue()
    )
        return true;
}
function isNumber(string) {
    string = string + "";
    let result =
        (isDecimal(string) || isInt(string) || isFloat(string) || isNumeric(string)) &&
        (definitionIncludes("Number") ||
            definitionIncludes("Float") ||
            definitionIncludes("Integer"));
    return result;
}
function isValue() {
    return props?.definition?.type === "Value";
}
function isSelect() {
    return props?.definition?.values?.includes(props.data.value) ? true : false;
}
function isUrl(string) {
    let result = isURL(string);
    return result;
}
function definitionIncludes(type) {
    return props.definition?.type?.includes(type);
}
</script>
=======
<template>
    <div>
        <div v-if="configuration.readonly">
            <!-- Just render the value on screen (parse ISO dates for niceness though) -->
            <div v-if="isDateTime(props.value)">{{ parseISO(props.value) }}</div>
            <div v-else>{{ props.value }}</div>
        </div>
        <div v-if="!configuration.readonly">
            <!--  not readonly - try to load the relevant display component-->
            <value-component v-if="isValue()" :definition="props.definition.value" />
            <date-time-component
                v-else-if="isDateTime(props.value)"
                :property="props.property"
                :value="props.value"
                @save:property="savePropertyValue"
            />
            <date-component
                v-else-if="isDate(props.value)"
                :property="props.property"
                :value="props.value"
                @save:property="savePropertyValue"
            />
            <time-component
                v-else-if="isTime(props.value)"
                :property="props.property"
                :value="props.value"
                @save:property="savePropertyValue"
            />
            <number-component
                v-else-if="isNumber(props.value)"
                :property="props.property"
                :value="props.value"
                @save:property="savePropertyValue"
            />
            <select-component
                v-else-if="isSelect()"
                :property="props.property"
                :value="props.value"
                :definition="props.definition"
                @save:property="savePropertyValue"
            />
            <url-component
                v-else-if="isUrl(props.value)"
                :property="props.property"
                :value="props.value"
                @create:entity="createEntity"
            />
            <text-component
                v-else-if="isText(props.value)"
                :property="props.property"
                :value="props.value"
                :definition="props.definition"
                @save:property="savePropertyValue"
            />
        </div>
    </div>
</template>

<script setup>
import TextComponent from "../primitives/Text.component.vue";
import DateComponent from "../primitives/Date.component.vue";
import DateTimeComponent from "../primitives/DateTime.component.vue";
import TimeComponent from "../primitives/Time.component.vue";
import NumberComponent from "../primitives/Number.component.vue";
import ValueComponent from "../primitives/Value.component.vue";
import SelectComponent from "../primitives/Select.component.vue";
import UrlComponent from "../primitives/Url.component.vue";
import { parseISO } from "date-fns";
import validatorIsDate from "validator/es/lib/isDate";
import isDecimal from "validator/es/lib/isDecimal";
import isInt from "validator/es/lib/isInt";
import isFloat from "validator/es/lib/isFloat";
import isNumeric from "validator/es/lib/isNumeric";
import { inject } from "vue";
import { isURL } from "../CrateManager/lib.js";
import { configurationKey } from "./keys.js";
const configuration = inject(configurationKey);

const props = defineProps({
    property: {
        type: String,
        required: true,
    },
    value: {
        type: [String, Number, Boolean, Date],
        required: true,
    },
    idx: {
        type: Number,
        required: true,
    },
    definition: {
        type: Object,
        required: true,
    },
});
const $emit = defineEmits(["save:property", "update:property", "create:entity"]);
async function savePropertyValue(data) {
    if (!data.idx) {
        data = { ...data, property: props.property, idx: props.idx };
    }
    $emit("save:property", data);
}
function createEntity(data) {
    $emit("create:entity", data);
}
function isDate(string) {
    const date = parseISO(string);
    return validatorIsDate(date) && definitionIncludes("Date");
}
function isDateTime(string) {
    const date = parseISO(string);
    return validatorIsDate(date) && definitionIncludes("DateTime");
}
function isTime(string) {
    string = string + "";
    return (string.match(/^([0-9]|0[0-9]|1[0-9]|2[0-3]):[0-5][0-9]:[0-5][0-9]$/) ||
        string.match(/^([0-9]|0[0-9]|1[0-9]|2[0-3]):[0-5][0-9]$/)) &&
        (definitionIncludes("DateTime") || definitionIncludes("Time"))
        ? true
        : false;
}
function isText(string) {
    if (
        !isDate(string) &&
        !isDateTime(string) &&
        !isTime(string) &&
        !isNumber(string) &&
        !isUrl(string) &&
        !isSelect() &&
        !isValue()
    )
        return true;
}
function isNumber(string) {
    string = string + "";
    let result =
        (isDecimal(string) || isInt(string) || isFloat(string) || isNumeric(string)) &&
        (definitionIncludes("Number") ||
            definitionIncludes("Float") ||
            definitionIncludes("Integer"));
    return result;
}
function isValue() {
    return props?.definition?.type === "Value";
}
function isSelect() {
    return props?.definition?.values?.includes(props.value) ? true : false;
}
function isUrl(string) {
    let result = isURL(string);
    return result;
}
function definitionIncludes(type) {
    return props.definition?.type?.includes(type);
}
</script>
>>>>>>> db11a9ac
<|MERGE_RESOLUTION|>--- conflicted
+++ resolved
@@ -1,341 +1,181 @@
-<<<<<<< HEAD
-<template>
-    <div>
-        <div v-if="configuration.readonly">
-            <!-- Just render the value on screen (parse ISO dates for niceness though) -->
-            <div v-if="isDateTime(props.data.value)">{{ parseISO(props.data.value) }}</div>
-            <div v-else>{{ props.data.value }}</div>
-        </div>
-        <div v-if="!configuration.readonly">
-            <!--  not readonly - try to load the relevant display component-->
-            <value-component v-if="isValue()" :definition="props.definition.value" />
-            <date-time-component
-                v-else-if="isDateTime(props.data.value) &&
-                    (!props.definition.dateGranularity || 
-                    !props.definition.timeGranularity) || 
-                    props.definition.dateGranularity + ' ' + props.definition.timeGranularity === 'YYYY-MM-DD hh.mm.ss'"
-                :property="props.data.property"
-                :value="props.data.value"
-                @save:property="savePropertyValue"
-            />
-            <date-component
-                v-else-if="isDate(props.data.value)&& 
-                    !props.definition.granularity || props.definition.granularity === 'YYYY-MM-DD'"
-                :property="props.data.property"
-                :value="props.data.value"
-                @save:property="savePropertyValue"
-            />
-            <text-component
-                v-else-if="isDate(props.data.value) && 
-                    (props.definition.granularity && 
-                    props.definition.granularity !== 'YYYY-MM-DD')"
-                :property="props.data.property"
-                :value="props.data.value"
-                :definition="props.definition"
-                @save:property="savePropertyValue"
-            />
-            <text-component
-                v-else-if="isDateTime(props.data.value) && 
-                    ((props.definition.dateGranularity|| 
-                    props.definition.timeGranularity) &&  
-                    props.definition.dateGranularity + ' ' + props.definition.timeGranularity !== 'YYYY-MM-DD hh.mm.ss')" 
-                :property="props.data.property"
-                :value="props.data.value"
-                :definition="props.definition"
-                @save:property="savePropertyValue"
-            />
-            <time-component
-                v-else-if="isTime(props.data.value)"
-                :property="props.data.property"
-                :value="props.data.value"
-                @save:property="savePropertyValue"
-            />
-            <number-component
-                v-else-if="isNumber(props.data.value)"
-                :property="props.data.property"
-                :value="props.data.value"
-                :definition="props.definition"
-                @save:property="savePropertyValue"
-            />
-            <select-component
-                v-else-if="isSelect()"
-                :property="props.data.property"
-                :value="props.data.value"
-                :definition="props.definition"
-                @save:property="savePropertyValue"
-            />
-            <url-component
-                v-else-if="isUrl(props.data.value)"
-                :property="props.data.property"
-                :value="props.data.value"
-                @create:entity="createEntity"
-            />
-            <text-component
-                v-else-if="isText(props.data.value)"
-                :property="props.data.property"
-                :value="props.data.value"
-                :definition="props.definition"
-                @save:property="savePropertyValue"
-            />
-        </div>
-    </div>
-</template>
-
-<script setup>
-import TextComponent from "../primitives/Text.component.vue";
-import DateComponent from "../primitives/Date.component.vue";
-import DateTimeComponent from "../primitives/DateTime.component.vue";
-import TimeComponent from "../primitives/Time.component.vue";
-import NumberComponent from "../primitives/Number.component.vue";
-import ValueComponent from "../primitives/Value.component.vue";
-import SelectComponent from "../primitives/Select.component.vue";
-import UrlComponent from "../primitives/Url.component.vue";
-import parseISO from "date-fns/esm/parseISO";
-import validatorIsDate from "validator/es/lib/isDate";
-import isDecimal from "validator/es/lib/isDecimal";
-import isInt from "validator/es/lib/isInt";
-import isFloat from "validator/es/lib/isFloat";
-import isNumeric from "validator/es/lib/isNumeric";
-import { computed, inject } from "vue";
-import { isURL } from "../crate-manager.js";
-import { configurationKey } from "./keys.js";
-const configuration = inject(configurationKey);
-
-const props = defineProps({
-    crateManager: {
-        type: Object,
-        required: true,
-    },
-    data: {
-        type: Object,
-        required: true,
-    },
-    definition: {
-        type: Object,
-        required: true,
-    },
-});
-const $emit = defineEmits(["save:property", "update:property", "create:entity"]);
-// let type = computed(() => {
-//     console.log(props.definition);
-//     return props?.definition?.type?.[0].toLowerCase();
-// });
-async function savePropertyValue(data) {
-    if (!data.idx) {
-        data = { ...data, property: props.data.property, idx: props.data.idx };
-    }
-    $emit("save:property", data);
-}
-function createEntity(data) {
-    $emit("create:entity", data);
-}
-function isDate(string) {
-    const date = parseISO(string);
-    return validatorIsDate(date) && definitionIncludes("Date");
-}
-function isDateTime(string) {
-    const date = parseISO(string);
-    return validatorIsDate(date) && definitionIncludes("DateTime");
-}
-function isTime(string) {
-    string = string + "";
-    return (string.match(/^([0-9]|0[0-9]|1[0-9]|2[0-3]):[0-5][0-9]:[0-5][0-9]$/) ||
-        string.match(/^([0-9]|0[0-9]|1[0-9]|2[0-3]):[0-5][0-9]$/)) &&
-        (definitionIncludes("DateTime") || definitionIncludes("Time"))
-        ? true
-        : false;
-}
-function isText(string) {
-    if (
-        !isDate(string) &&
-        !isDateTime(string) &&
-        !isTime(string) &&
-        !isNumber(string) &&
-        !isUrl(string) &&
-        !isSelect() &&
-        !isValue()
-    )
-        return true;
-}
-function isNumber(string) {
-    string = string + "";
-    let result =
-        (isDecimal(string) || isInt(string) || isFloat(string) || isNumeric(string)) &&
-        (definitionIncludes("Number") ||
-            definitionIncludes("Float") ||
-            definitionIncludes("Integer"));
-    return result;
-}
-function isValue() {
-    return props?.definition?.type === "Value";
-}
-function isSelect() {
-    return props?.definition?.values?.includes(props.data.value) ? true : false;
-}
-function isUrl(string) {
-    let result = isURL(string);
-    return result;
-}
-function definitionIncludes(type) {
-    return props.definition?.type?.includes(type);
-}
-</script>
-=======
-<template>
-    <div>
-        <div v-if="configuration.readonly">
-            <!-- Just render the value on screen (parse ISO dates for niceness though) -->
-            <div v-if="isDateTime(props.value)">{{ parseISO(props.value) }}</div>
-            <div v-else>{{ props.value }}</div>
-        </div>
-        <div v-if="!configuration.readonly">
-            <!--  not readonly - try to load the relevant display component-->
-            <value-component v-if="isValue()" :definition="props.definition.value" />
-            <date-time-component
-                v-else-if="isDateTime(props.value)"
-                :property="props.property"
-                :value="props.value"
-                @save:property="savePropertyValue"
-            />
-            <date-component
-                v-else-if="isDate(props.value)"
-                :property="props.property"
-                :value="props.value"
-                @save:property="savePropertyValue"
-            />
-            <time-component
-                v-else-if="isTime(props.value)"
-                :property="props.property"
-                :value="props.value"
-                @save:property="savePropertyValue"
-            />
-            <number-component
-                v-else-if="isNumber(props.value)"
-                :property="props.property"
-                :value="props.value"
-                @save:property="savePropertyValue"
-            />
-            <select-component
-                v-else-if="isSelect()"
-                :property="props.property"
-                :value="props.value"
-                :definition="props.definition"
-                @save:property="savePropertyValue"
-            />
-            <url-component
-                v-else-if="isUrl(props.value)"
-                :property="props.property"
-                :value="props.value"
-                @create:entity="createEntity"
-            />
-            <text-component
-                v-else-if="isText(props.value)"
-                :property="props.property"
-                :value="props.value"
-                :definition="props.definition"
-                @save:property="savePropertyValue"
-            />
-        </div>
-    </div>
-</template>
-
-<script setup>
-import TextComponent from "../primitives/Text.component.vue";
-import DateComponent from "../primitives/Date.component.vue";
-import DateTimeComponent from "../primitives/DateTime.component.vue";
-import TimeComponent from "../primitives/Time.component.vue";
-import NumberComponent from "../primitives/Number.component.vue";
-import ValueComponent from "../primitives/Value.component.vue";
-import SelectComponent from "../primitives/Select.component.vue";
-import UrlComponent from "../primitives/Url.component.vue";
-import { parseISO } from "date-fns";
-import validatorIsDate from "validator/es/lib/isDate";
-import isDecimal from "validator/es/lib/isDecimal";
-import isInt from "validator/es/lib/isInt";
-import isFloat from "validator/es/lib/isFloat";
-import isNumeric from "validator/es/lib/isNumeric";
-import { inject } from "vue";
-import { isURL } from "../CrateManager/lib.js";
-import { configurationKey } from "./keys.js";
-const configuration = inject(configurationKey);
-
-const props = defineProps({
-    property: {
-        type: String,
-        required: true,
-    },
-    value: {
-        type: [String, Number, Boolean, Date],
-        required: true,
-    },
-    idx: {
-        type: Number,
-        required: true,
-    },
-    definition: {
-        type: Object,
-        required: true,
-    },
-});
-const $emit = defineEmits(["save:property", "update:property", "create:entity"]);
-async function savePropertyValue(data) {
-    if (!data.idx) {
-        data = { ...data, property: props.property, idx: props.idx };
-    }
-    $emit("save:property", data);
-}
-function createEntity(data) {
-    $emit("create:entity", data);
-}
-function isDate(string) {
-    const date = parseISO(string);
-    return validatorIsDate(date) && definitionIncludes("Date");
-}
-function isDateTime(string) {
-    const date = parseISO(string);
-    return validatorIsDate(date) && definitionIncludes("DateTime");
-}
-function isTime(string) {
-    string = string + "";
-    return (string.match(/^([0-9]|0[0-9]|1[0-9]|2[0-3]):[0-5][0-9]:[0-5][0-9]$/) ||
-        string.match(/^([0-9]|0[0-9]|1[0-9]|2[0-3]):[0-5][0-9]$/)) &&
-        (definitionIncludes("DateTime") || definitionIncludes("Time"))
-        ? true
-        : false;
-}
-function isText(string) {
-    if (
-        !isDate(string) &&
-        !isDateTime(string) &&
-        !isTime(string) &&
-        !isNumber(string) &&
-        !isUrl(string) &&
-        !isSelect() &&
-        !isValue()
-    )
-        return true;
-}
-function isNumber(string) {
-    string = string + "";
-    let result =
-        (isDecimal(string) || isInt(string) || isFloat(string) || isNumeric(string)) &&
-        (definitionIncludes("Number") ||
-            definitionIncludes("Float") ||
-            definitionIncludes("Integer"));
-    return result;
-}
-function isValue() {
-    return props?.definition?.type === "Value";
-}
-function isSelect() {
-    return props?.definition?.values?.includes(props.value) ? true : false;
-}
-function isUrl(string) {
-    let result = isURL(string);
-    return result;
-}
-function definitionIncludes(type) {
-    return props.definition?.type?.includes(type);
-}
-</script>
->>>>>>> db11a9ac
+<template>
+    <div>
+        <div v-if="configuration.readonly">
+            <!-- Just render the value on screen (parse ISO dates for niceness though) -->
+            <div v-if="isDateTime(props.value)">{{ parseISO(props.value) }}</div>
+            <div v-else>{{ props.value }}</div>
+        </div>
+        <div v-if="!configuration.readonly">
+            <!--  not readonly - try to load the relevant display component-->
+            <value-component v-if="isValue()" :definition="props.definition.value" />
+            <date-time-component
+                v-else-if="isDateTime(props.value) &&
+                    (!props.definition.dateGranularity || 
+                    !props.definition.timeGranularity) || 
+                    props.definition.dateGranularity + ' ' + props.definition.timeGranularity === 'YYYY-MM-DD hh.mm.ss'"
+                :property="props.property"
+                :value="props.value"
+                @save:property="savePropertyValue"
+            />
+            <date-component
+                v-else-if="isDate(props.value)&& 
+                    !props.definition.granularity || props.definition.granularity === 'YYYY-MM-DD'"
+                :property="props.property"
+                :value="props.value"
+                @save:property="savePropertyValue"
+            />
+            <text-component
+                v-else-if="isDate(props.value) && 
+                    (props.definition.granularity && 
+                    props.definition.granularity !== 'YYYY-MM-DD')"
+                :property="props.property"
+                :value="props.value"
+                :definition="props.definition"
+                @save:property="savePropertyValue"
+            />
+            <text-component
+                v-else-if="isDateTime(props.value) && 
+                    ((props.definition.dateGranularity|| 
+                    props.definition.timeGranularity) &&  
+                    props.definition.dateGranularity + ' ' + props.definition.timeGranularity !== 'YYYY-MM-DD hh.mm.ss')" 
+                :property="props.property"
+                :value="props.value"
+                :definition="props.definition"
+                @save:property="savePropertyValue"
+            />
+            <time-component
+                v-else-if="isTime(props.value)"
+                :property="props.property"
+                :value="props.value"
+                @save:property="savePropertyValue"
+            />
+            <number-component
+                v-else-if="isNumber(props.value)"
+                :property="props.property"
+                :value="props.value"
+                :definition="props.definition"
+                @save:property="savePropertyValue"
+            />
+            <select-component
+                v-else-if="isSelect()"
+                :property="props.property"
+                :value="props.value"
+                :definition="props.definition"
+                @save:property="savePropertyValue"
+            />
+            <url-component
+                v-else-if="isUrl(props.value)"
+                :property="props.property"
+                :value="props.value"
+                @create:entity="createEntity"
+            />
+            <text-component
+                v-else-if="isText(props.value)"
+                :property="props.property"
+                :value="props.value"
+                :definition="props.definition"
+                @save:property="savePropertyValue"
+            />
+        </div>
+    </div>
+</template>
+
+<script setup>
+import TextComponent from "../primitives/Text.component.vue";
+import DateComponent from "../primitives/Date.component.vue";
+import DateTimeComponent from "../primitives/DateTime.component.vue";
+import TimeComponent from "../primitives/Time.component.vue";
+import NumberComponent from "../primitives/Number.component.vue";
+import ValueComponent from "../primitives/Value.component.vue";
+import SelectComponent from "../primitives/Select.component.vue";
+import UrlComponent from "../primitives/Url.component.vue";
+import { parseISO } from "date-fns";
+import validatorIsDate from "validator/es/lib/isDate";
+import isDecimal from "validator/es/lib/isDecimal";
+import isInt from "validator/es/lib/isInt";
+import isFloat from "validator/es/lib/isFloat";
+import isNumeric from "validator/es/lib/isNumeric";
+import { inject } from "vue";
+import { isURL } from "../CrateManager/lib.js";
+import { configurationKey } from "./keys.js";
+const configuration = inject(configurationKey);
+
+const props = defineProps({
+    property: {
+        type: String,
+        required: true,
+    },
+    value: {
+        type: [String, Number, Boolean, Date],
+        required: true,
+    },
+    idx: {
+        type: Number,
+        required: true,
+    },
+    definition: {
+        type: Object,
+        required: true,
+    },
+});
+const $emit = defineEmits(["save:property", "update:property", "create:entity"]);
+async function savePropertyValue(data) {
+    if (!data.idx) {
+        data = { ...data, property: props.property, idx: props.idx };
+    }
+    $emit("save:property", data);
+}
+function createEntity(data) {
+    $emit("create:entity", data);
+}
+function isDate(string) {
+    const date = parseISO(string);
+    return validatorIsDate(date) && definitionIncludes("Date");
+}
+function isDateTime(string) {
+    const date = parseISO(string);
+    return validatorIsDate(date) && definitionIncludes("DateTime");
+}
+function isTime(string) {
+    string = string + "";
+    return (string.match(/^([0-9]|0[0-9]|1[0-9]|2[0-3]):[0-5][0-9]:[0-5][0-9]$/) ||
+        string.match(/^([0-9]|0[0-9]|1[0-9]|2[0-3]):[0-5][0-9]$/)) &&
+        (definitionIncludes("DateTime") || definitionIncludes("Time"))
+        ? true
+        : false;
+}
+function isText(string) {
+    if (
+        !isDate(string) &&
+        !isDateTime(string) &&
+        !isTime(string) &&
+        !isNumber(string) &&
+        !isUrl(string) &&
+        !isSelect() &&
+        !isValue()
+    )
+        return true;
+}
+function isNumber(string) {
+    string = string + "";
+    let result =
+        (isDecimal(string) || isInt(string) || isFloat(string) || isNumeric(string)) &&
+        (definitionIncludes("Number") ||
+            definitionIncludes("Float") ||
+            definitionIncludes("Integer"));
+    return result;
+}
+function isValue() {
+    return props?.definition?.type === "Value";
+}
+function isSelect() {
+    return props?.definition?.values?.includes(props.value) ? true : false;
+}
+function isUrl(string) {
+    let result = isURL(string);
+    return result;
+}
+function definitionIncludes(type) {
+    return props.definition?.type?.includes(type);
+}
+</script>