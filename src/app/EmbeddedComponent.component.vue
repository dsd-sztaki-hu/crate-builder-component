<template>
    <div class="flex flex-col space-y-2">
        <div class="flex flex-row space-x-4">
            <el-select
                v-model="data.select.crate"
                @change="setCrate"
                placeholder="Select a crate"
                clearable
            >
                <el-option
                    v-for="item in data.crates"
                    :key="item.name"
                    :label="item.name"
                    :value="item.name"
                />
            </el-select>
            <el-select
                v-model="data.select.profile"
                @change="setProfile"
                placeholder="Select a profile"
                clearable
            >
                <el-option
                    v-for="item in data.profiles"
                    :key="item.name"
                    :label="item.name"
                    :value="item.name"
                />
            </el-select>
            <el-select v-model="data.selectedLanguage" placeholder="Select a language">
                <el-option
                    v-for="item in data.languages"
                    :key="item.name"
                    :label="item.name"
                    :value="item.value"
                />
            </el-select>
            <el-select v-model="data.readonly" placeholder="Select a language">
                <el-option :key="true" label="Readonly: True" :value="true" />
                <el-option :key="false" label="Readonly: False" :value="false" />
            </el-select>
        </div>
        <describo-crate-builder
            :crate="data.selectedCrate"
            :profile="data.selectedProfile"
            :lookup="lookup"
            :readonly="data.readonly"
            :enable-context-editor="true"
            :enable-crate-preview="true"
            :enable-browse-entities="true"
            :enable-template-save="true"
            :enable-internal-routing="true"
            :enable-reverse-link-browser="true"
            :purge-unlinked-entities="true"
            :web-component="false"
            :language="data.selectedLanguage"
        />
    </div>
</template>

<script setup>
import { reactive, nextTick } from "vue";
import { Lookup } from "./lookup.js";
import crateFile1 from "../examples/item/empty/ro-crate-metadata.json";
import crateFile2 from "../examples/item/complex-collection/ro-crate-metadata.json";
import crateFile3 from "../examples/item/complex-item/ro-crate-metadata.json";
import crateFile4 from "../examples/item/large-crate/ro-crate-metadata.json";
import crateFile5 from "../examples/item/ridiculously-big-collection/ro-crate-metadata.json";
import crateFile6 from "../examples/item/item-with-relationship-and-action/ro-crate-metadata.json";
import crateFile7 from "../examples/item/multiple-types/ro-crate-metadata.json";
import profile2 from "../examples/profile/profile-with-all-primitives-and-groups.json";
import profile4 from "../examples/profile/nyingarn-item-profile.json";
import profile5 from "../examples/profile/profile-with-all-primitives.json";
import profile6 from "../examples/profile/profile-with-resolve.json";
import profile8 from "../examples/profile/profile-to-test-multiple-types.json";
import profileHun from "../examples/profile/hungarian-profile.json";
const lookup = new Lookup();

const data = reactive({
    loading: false,
    select: {
        crate: undefined,
        profile: undefined,
    },
    readonly: false,
    crates: [
        { name: "blank", value: crateFile1 },
        { name: "Multiple Types", value: crateFile7 },
        { name: "Complex Collection", value: crateFile2 },
        { name: "Complex Item", value: crateFile3 },
        { name: "Large Crate", value: crateFile4 },
        { name: "Ridiculously Big Crate", value: crateFile5 },
        { name: "Item with Relationship and Action", value: crateFile6 },
    ],
    profiles: [
<<<<<<< HEAD
        { name: "All primitives", value: profile5 },
        { name: "Profile with multiple types", value: profile8 },
        { name: "Profile without groups", value: profile1 },
        { name: "Profile with groups", value: profile2 },
        { name: "Profile with datapacks and without groups", value: profile3 },
        { name: "Test profile with resolve", value: profile6 },
        { name: "Primitives and bad group definition", value: profile7 },
        { name: "Profile Nyingarn Item", value: profile4 },
        { name: "Hungarian profile with localization", value: profileHun },

=======
        { value: profile5, name: profile5.metadata.name },
        { value: profile2, name: profile2.metadata.name },
        { value: profile8, name: profile8.metadata.name },
        { value: profile4, name: profile4.metadata.name },
        { value: profile6, name: profile6.metadata.name },
>>>>>>> 4b218564
    ],
    languages: [
        { name: "English", value: "en" },
        { name: "Magyar", value: "hu" },
    ],

    selectedCrate: undefined,
    selectedProfile: undefined,
    selectedLanguage: "en",
});

function setCrate(name) {
    let crate = name ? data.crates.filter((c) => c.name === name)[0].value : undefined;
    setTimeout(() => {
        data.selectedCrate = crate;
    }, 10);
}
function setProfile(name) {
    data.selectedProfile = name ? data.profiles.filter((p) => p.name === name)[0].value : undefined;
}
function setLanguage(value) {
    data.selectedLanguage = value
        ? data.languages.filter((p) => p.name === value)[0].value
        : undefined;
}
</script><|MERGE_RESOLUTION|>--- conflicted
+++ resolved
@@ -73,7 +73,6 @@
 import profile5 from "../examples/profile/profile-with-all-primitives.json";
 import profile6 from "../examples/profile/profile-with-resolve.json";
 import profile8 from "../examples/profile/profile-to-test-multiple-types.json";
-import profileHun from "../examples/profile/hungarian-profile.json";
 const lookup = new Lookup();
 
 const data = reactive({
@@ -93,24 +92,11 @@
         { name: "Item with Relationship and Action", value: crateFile6 },
     ],
     profiles: [
-<<<<<<< HEAD
-        { name: "All primitives", value: profile5 },
-        { name: "Profile with multiple types", value: profile8 },
-        { name: "Profile without groups", value: profile1 },
-        { name: "Profile with groups", value: profile2 },
-        { name: "Profile with datapacks and without groups", value: profile3 },
-        { name: "Test profile with resolve", value: profile6 },
-        { name: "Primitives and bad group definition", value: profile7 },
-        { name: "Profile Nyingarn Item", value: profile4 },
-        { name: "Hungarian profile with localization", value: profileHun },
-
-=======
         { value: profile5, name: profile5.metadata.name },
         { value: profile2, name: profile2.metadata.name },
         { value: profile8, name: profile8.metadata.name },
         { value: profile4, name: profile4.metadata.name },
         { value: profile6, name: profile6.metadata.name },
->>>>>>> 4b218564
     ],
     languages: [
         { name: "English", value: "en" },
